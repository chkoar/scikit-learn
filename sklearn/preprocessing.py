# Authors: Alexandre Gramfort <alexandre.gramfort@inria.fr>
#          Mathieu Blondel <mathieu@mblondel.org>
#          Olivier Grisel <olivier.grisel@ensta.org>
#          Andreas Mueller <amueller@ais.uni-bonn.de>
# License: BSD

from collections import Sequence
import warnings
import numbers

import numpy as np
import scipy.sparse as sp

from .utils import check_arrays, array2d
from .utils import warn_if_not_float
from .utils.fixes import unique
from .base import BaseEstimator, TransformerMixin

from .utils.sparsefuncs import inplace_csr_row_normalize_l1
from .utils.sparsefuncs import inplace_csr_row_normalize_l2
from .utils.sparsefuncs import inplace_csr_column_scale
from .utils.sparsefuncs import mean_variance_axis0

__all__ = ['Binarizer',
           'KernelCenterer',
           'LabelBinarizer',
           'LabelEncoder',
           'Normalizer',
           'StandardScaler',
           'binarize',
           'normalize',
           'scale']


def _mean_and_std(X, axis=0, with_mean=True, with_std=True):
    """Compute mean and std dev for centering, scaling

    Zero valued std components are reset to 1.0 to avoid NaNs when scaling.
    """
    X = np.asarray(X)
    Xr = np.rollaxis(X, axis)

    if with_mean:
        mean_ = Xr.mean(axis=0)
    else:
        mean_ = None

    if with_std:
        std_ = Xr.std(axis=0)
        if isinstance(std_, np.ndarray):
            std_[std_ == 0.0] = 1.0
        elif std_ == 0.:
            std_ = 1.
    else:
        std_ = None

    return mean_, std_


def scale(X, axis=0, with_mean=True, with_std=True, copy=True):
    """Standardize a dataset along any axis

    Center to the mean and component wise scale to unit variance.

    Parameters
    ----------
    X : array-like or CSR matrix.
        The data to center and scale.

    axis : int (0 by default)
        axis used to compute the means and standard deviations along. If 0,
        independently standardize each feature, otherwise (if 1) standardize
        each sample.

    with_mean : boolean, True by default
        If True, center the data before scaling.

    with_std : boolean, True by default
        If True, scale the data to unit variance (or equivalently,
        unit standard deviation).

    copy : boolean, optional, default is True
        set to False to perform inplace row normalization and avoid a
        copy (if the input is already a numpy array or a scipy.sparse
        CSR matrix and if axis is 1).

    Notes
    -----
    This implementation will refuse to center scipy.sparse matrices
    since it would make them non-sparse and would potentially crash the
    program with memory exhaustion problems.

    Instead the caller is expected to either set explicitly
    `with_mean=False` (in that case, only variance scaling will be
    performed on the features of the CSR matrix) or to call `X.toarray()`
    if he/she expects the materialized dense array to fit in memory.

    To avoid memory copy the caller should pass a CSR matrix.

    See also
    --------
    :class:`sklearn.preprocessing.StandardScaler` to perform centering and
    scaling using the ``Transformer`` API (e.g. as part of a preprocessing
    :class:`sklearn.pipeline.Pipeline`)
    """
    if sp.issparse(X):
        if with_mean:
            raise ValueError(
                "Cannot center sparse matrices: pass `with_mean=False` instead"
                " See docstring for motivation and alternatives.")
        if axis != 0:
            raise ValueError("Can only scale sparse matrix on axis=0, "
                             " got axis=%d" % axis)
        warn_if_not_float(X, estimator='The scale function')
        if not sp.isspmatrix_csr(X):
            X = X.tocsr()
            copy = False
        if copy:
            X = X.copy()
        _, var = mean_variance_axis0(X)
        var[var == 0.0] = 1.0
        inplace_csr_column_scale(X, 1 / np.sqrt(var))
    else:
        X = np.asarray(X)
        warn_if_not_float(X, estimator='The scale function')
        mean_, std_ = _mean_and_std(
            X, axis, with_mean=with_mean, with_std=with_std)
        if copy:
            X = X.copy()
        # Xr is a view on the original array that enables easy use of
        # broadcasting on the axis in which we are interested in
        Xr = np.rollaxis(X, axis)
        if with_mean:
            Xr -= mean_
        if with_std:
            Xr /= std_
    return X


class MinMaxScaler(BaseEstimator, TransformerMixin):
    """Standardizes features by scaling each feature to a given range.

    This estimator scales and translates each feature individually such
    that it is in the given range on the training set, i.e. between
    zero and one.

    The standardization is given by::
        X_std = (X - X.min(axis=0)) / (X.max(axis=0) - X.min(axis=0))
        X_scaled = X_std / (max - min) + min
    where min, max = feature_range.

    This standardization is often used as an alternative to zero mean,
    unit variance scaling.

    Parameters
    ----------
    feature_range: tuple (min, max), default=(0, 1)
        Desired range of transformed data.

    copy : boolean, optional, default is True
        Set to False to perform inplace row normalization and avoid a
        copy (if the input is already a numpy array).

    Attributes
    ----------
    min_ : ndarray, shape (n_features,)
        Per feature adjustment for minimum.

    scale_ : ndarray, shape (n_features,)
        Per feature relative scaling of the data.
    """

    def __init__(self, feature_range=(0, 1), copy=True):
        self.feature_range = feature_range
        self.copy = copy

    def fit(self, X, y=None):
        """Compute the minimum and maximum to be used for later scaling.

        Parameters
        ----------
        X : array-like, shape [n_samples, n_features]
            The data used to compute the per-feature minimum and maximum
            used for later scaling along the features axis.
        """
        X = check_arrays(X, sparse_format="dense", copy=self.copy)[0]
        feature_range = self.feature_range
        if feature_range[0] >= feature_range[1]:
            raise ValueError("Minimum of desired feature range must be smaller"
                             " than maximum. Got %s." % str(feature_range))
        min_ = np.min(X, axis=0)
        scale_ = np.max(X, axis=0) - min_
        self.scale_ = (feature_range[1] - feature_range[0]) / scale_
        self.min_ = feature_range[0] - min_ / scale_
        return self

    def transform(self, X):
        """Scaling features of X according to feature_range.

        Parameters
        ----------
        X : array-like with shape [n_samples, n_features]
            Input data that will be transformed.
        """
        X = check_arrays(X, sparse_format="dense", copy=self.copy)[0]
        X *= self.scale_
        X += self.min_
        return X


class StandardScaler(BaseEstimator, TransformerMixin):
    """Standardize features by removing the mean and scaling to unit variance

    Centering and scaling happen indepently on each feature by computing
    the relevant statistics on the samples in the training set. Mean and
    standard deviation are then stored to be used on later data using the
    `transform` method.

    Standardization of a dataset is a common requirement for many
    machine learning estimators: they might behave badly if the
    individual feature do not more or less look like standard normally
    distributed data (e.g. Gaussian with 0 mean and unit variance).

    For instance many elements used in the objective function of
    a learning algorithm (such as the RBF kernel of Support Vector
    Machines or the L1 and L2 regularizers of linear models) assume that
    all features are centered around 0 and have variance in the same
    order. If a feature has a variance that is orders of magnitude larger
    that others, it might dominate the objective function and make the
    estimator unable to learn from other features correctly as expected.

    Parameters
    ----------
    with_mean : boolean, True by default
        If True, center the data before scaling.

    with_std : boolean, True by default
        If True, scale the data to unit variance (or equivalently,
        unit standard deviation).

    copy : boolean, optional, default is True
        Set to False to perform inplace row normalization and avoid a
        copy (if the input is already a numpy array or a scipy.sparse
        CSR matrix and if axis is 1).

    Attributes
    ----------
    `mean_` : array of floats with shape [n_features]
        The mean value for each feature in the training set.

    `std_` : array of floats with shape [n_features]
        The standard deviation for each feature in the training set.

    See also
    --------
    :func:`sklearn.preprocessing.scale` to perform centering and
    scaling without using the ``Transformer`` object oriented API

    :class:`sklearn.decomposition.RandomizedPCA` with `whiten=True`
    to further remove the linear correlation across features.
    """

    def __init__(self, copy=True, with_mean=True, with_std=True):
        self.with_mean = with_mean
        self.with_std = with_std
        self.copy = copy

    def fit(self, X, y=None):
        """Compute the mean and std to be used for later scaling.

        Parameters
        ----------
        X : array-like or CSR matrix with shape [n_samples, n_features]
            The data used to compute the mean and standard deviation
            used for later scaling along the features axis.
        """
        if sp.issparse(X):
            if self.with_mean:
                raise ValueError(
                    "Cannot center sparse matrices: pass `with_mean=False` "
                    "instead See docstring for motivation and alternatives.")
            warn_if_not_float(X, estimator=self)
            copy = self.copy
            if not sp.isspmatrix_csr(X):
                X = X.tocsr()
                copy = False
            if copy:
                X = X.copy()
            self.mean_ = None
            _, var = mean_variance_axis0(X)
            self.std_ = np.sqrt(var)
            self.std_[var == 0.0] = 1.0
            return self
        else:
            X = np.asarray(X)
            warn_if_not_float(X, estimator=self)
            self.mean_, self.std_ = _mean_and_std(
                X, axis=0, with_mean=self.with_mean, with_std=self.with_std)
            return self

    def transform(self, X, y=None, copy=None):
        """Perform standardization by centering and scaling

        Parameters
        ----------
        X : array-like with shape [n_samples, n_features]
            The data used to scale along the features axis.
        """
        copy = copy if copy is not None else self.copy
        if sp.issparse(X):
            if self.with_mean:
                raise ValueError(
                    "Cannot center sparse matrices: pass `with_mean=False` "
                    "instead See docstring for motivation and alternatives.")
            warn_if_not_float(X, estimator=self)
            if not sp.isspmatrix_csr(X):
                X = X.tocsr()
                copy = False
            if copy:
                X = X.copy()
            inplace_csr_column_scale(X, 1 / self.std_)
        else:
            X = np.asarray(X)
            warn_if_not_float(X, estimator=self)
            if copy:
                X = X.copy()
            if self.with_mean:
                X -= self.mean_
            if self.with_std:
                X /= self.std_
        return X

    def inverse_transform(self, X, copy=None):
        """Scale back the data to the original representation

        Parameters
        ----------
        X : array-like with shape [n_samples, n_features]
            The data used to scale along the features axis.
        """
        copy = copy if copy is not None else self.copy
        if sp.issparse(X):
            if self.with_mean:
                raise ValueError(
                    "Cannot uncenter sparse matrices: pass `with_mean=False` "
                    "instead See docstring for motivation and alternatives.")
            if not sp.isspmatrix_csr(X):
                X = X.tocsr()
                copy = False
            if copy:
                X = X.copy()
            inplace_csr_column_scale(X, self.std_)
        else:
            X = np.asarray(X)
            if copy:
                X = X.copy()
            if self.with_std:
                X *= self.std_
            if self.with_mean:
                X += self.mean_
        return X


class Scaler(StandardScaler):
    def __init__(self, copy=True, with_mean=True, with_std=True):
        warnings.warn("Scaler was renamed to StandardScaler. The old name "
                " will be removed in 0.15.", DeprecationWarning)
        super(Scaler, self).__init__(copy, with_mean, with_std)


def normalize(X, norm='l2', axis=1, copy=True):
    """Normalize a dataset along any axis

    Parameters
    ----------
    X : array or scipy.sparse matrix with shape [n_samples, n_features]
        The data to normalize, element by element.
        scipy.sparse matrices should be in CSR format to avoid an
        un-necessary copy.

    norm : 'l1' or 'l2', optional ('l2' by default)
        The norm to use to normalize each non zero sample (or each non-zero
        feature if axis is 0).

    axis : 0 or 1, optional (1 by default)
        axis used to normalize the data along. If 1, independently normalize
        each sample, otherwise (if 0) normalize each feature.

    copy : boolean, optional, default is True
        set to False to perform inplace row normalization and avoid a
        copy (if the input is already a numpy array or a scipy.sparse
        CSR matrix and if axis is 1).

    See also
    --------
    :class:`sklearn.preprocessing.Normalizer` to perform normalization
    using the ``Transformer`` API (e.g. as part of a preprocessing
    :class:`sklearn.pipeline.Pipeline`)
    """
    if norm not in ('l1', 'l2'):
        raise ValueError("'%s' is not a supported norm" % norm)

    if axis == 0:
        sparse_format = 'csc'
    elif axis == 1:
        sparse_format = 'csr'
    else:
        raise ValueError("'%d' is not a supported axis" % axis)

    X = check_arrays(X, sparse_format=sparse_format, copy=copy)[0]
    warn_if_not_float(X, 'The normalize function')
    if axis == 0:
        X = X.T

    if sp.issparse(X):
        if norm == 'l1':
            inplace_csr_row_normalize_l1(X)
        elif norm == 'l2':
            inplace_csr_row_normalize_l2(X)
    else:
        if norm == 'l1':
            norms = np.abs(X).sum(axis=1)[:, np.newaxis]
            norms[norms == 0.0] = 1.0
        elif norm == 'l2':
            norms = np.sqrt(np.sum(X ** 2, axis=1))[:, np.newaxis]
            norms[norms == 0.0] = 1.0
        X /= norms

    if axis == 0:
        X = X.T

    return X


class Normalizer(BaseEstimator, TransformerMixin):
    """Normalize samples individually to unit norm

    Each sample (i.e. each row of the data matrix) with at least one
    non zero component is rescaled independently of other samples so
    that its norm (l1 or l2) equals one.

    This transformer is able to work both with dense numpy arrays and
    scipy.sparse matrix (use CSR format if you want to avoid the burden of
    a copy / conversion).

    Scaling inputs to unit norms is a common operation for text
    classification or clustering for instance. For instance the dot
    product of two l2-normalized TF-IDF vectors is the cosine similarity
    of the vectors and is the base similarity metric for the Vector
    Space Model commonly used by the Information Retrieval community.

    Parameters
    ----------
    norm : 'l1' or 'l2', optional ('l2' by default)
        The norm to use to normalize each non zero sample.

    copy : boolean, optional, default is True
        set to False to perform inplace row normalization and avoid a
        copy (if the input is already a numpy array or a scipy.sparse
        CSR matrix).

    Notes
    -----
    This estimator is stateless (besides constructor parameters), the
    fit method does nothing but is useful when used in a pipeline.

    See also
    --------
    :func:`sklearn.preprocessing.normalize` equivalent function
    without the object oriented API
    """

    def __init__(self, norm='l2', copy=True):
        self.norm = norm
        self.copy = copy

    def fit(self, X, y=None):
        """Do nothing and return the estimator unchanged

        This method is just there to implement the usual API and hence
        work in pipelines.
        """
        return self

    def transform(self, X, y=None, copy=None):
        """Scale each non zero row of X to unit norm

        Parameters
        ----------
        X : array or scipy.sparse matrix with shape [n_samples, n_features]
            The data to normalize, row by row. scipy.sparse matrices should be
            in CSR format to avoid an un-necessary copy.
        """
        copy = copy if copy is not None else self.copy
        return normalize(X, norm=self.norm, axis=1, copy=copy)


def binarize(X, threshold=0.0, copy=True):
    """Boolean thresholding of array-like or scipy.sparse matrix

    Parameters
    ----------
    X : array or scipy.sparse matrix with shape [n_samples, n_features]
        The data to binarize, element by element.
        scipy.sparse matrices should be in CSR format to avoid an
        un-necessary copy.

    threshold : float, optional (0.0 by default)
        The lower bound that triggers feature values to be replaced by 1.0.

    copy : boolean, optional, default is True
        set to False to perform inplace binarization and avoid a copy
        (if the input is already a numpy array or a scipy.sparse CSR
        matrix and if axis is 1).

    See also
    --------
    :class:`sklearn.preprocessing.Binarizer` to perform binarization
    using the ``Transformer`` API (e.g. as part of a preprocessing
    :class:`sklearn.pipeline.Pipeline`)
    """
    X = check_arrays(X, sparse_format='csr', copy=copy)[0]
    if sp.issparse(X):
        cond = X.data > threshold
        not_cond = np.logical_not(cond)
        X.data[cond] = 1
        # FIXME: if enough values became 0, it may be worth changing
        #        the sparsity structure
        X.data[not_cond] = 0
    else:
        cond = X > threshold
        not_cond = np.logical_not(cond)
        X[cond] = 1
        X[not_cond] = 0
    return X


class Binarizer(BaseEstimator, TransformerMixin):
    """Binarize data (set feature values to 0 or 1) according to a threshold

    The default threshold is 0.0 so that any non-zero values are set to 1.0
    and zeros are left untouched.

    Binarization is a common operation on text count data where the
    analyst can decide to only consider the presence or absence of a
    feature rather than a quantified number of occurences for instance.

    It can also be used as a pre-processing step for estimators that
    consider boolean random variables (e.g. modeled using the Bernoulli
    distribution in a Bayesian setting).

    Parameters
    ----------
    threshold : float, optional (0.0 by default)
        The lower bound that triggers feature values to be replaced by 1.0.

    copy : boolean, optional, default is True
        set to False to perform inplace binarization and avoid a copy (if
        the input is already a numpy array or a scipy.sparse CSR matrix).

    Notes
    -----
    If the input is a sparse matrix, only the non-zero values are subject
    to update by the Binarizer class.

    This estimator is stateless (besides constructor parameters), the
    fit method does nothing but is useful when used in a pipeline.
    """

    def __init__(self, threshold=0.0, copy=True):
        self.threshold = threshold
        self.copy = copy

    def fit(self, X, y=None):
        """Do nothing and return the estimator unchanged

        This method is just there to implement the usual API and hence
        work in pipelines.
        """
        return self

    def transform(self, X, y=None, copy=None):
        """Binarize each element of X

        Parameters
        ----------
        X : array or scipy.sparse matrix with shape [n_samples, n_features]
            The data to binarize, element by element.
            scipy.sparse matrices should be in CSR format to avoid an
            un-necessary copy.
        """
        copy = copy if copy is not None else self.copy
        return binarize(X, threshold=self.threshold, copy=copy)


def _is_label_indicator_matrix(y):
    return hasattr(y, "shape") and len(y.shape) == 2


def _is_multilabel(y):
    # the explicit check for ndarray is for forward compatibility; future
    # versions of Numpy might want to register ndarray as a Sequence
    return not isinstance(y[0], np.ndarray) and isinstance(y[0], Sequence) \
       and not isinstance(y[0], basestring) \
        or _is_label_indicator_matrix(y)


class OneHotEncoder(BaseEstimator, TransformerMixin):
    """Encode categorical integer features using a one-hot aka one-of-K scheme.

<<<<<<< HEAD
    The input is assumed to be integer and name categorical
    features numbered from ``0`` to ``n_values - 1``.
=======
    The input to this transformer should be a matrix of integers, denoting
    the values taken on by categorical (discrete) features. The output will be
    a sparse matrix were each column corresponds to one possible value of one
    feature. It is assumed that input features take on values in the range
    [0, n_values).

    This encoding is needed for feeding categorical data to scikit-learn
    estimators.
>>>>>>> f8d7bd43

    Parameters
    ----------
    n_values : 'auto', int or array of int
        Number of values per feature.
<<<<<<< HEAD
        'auto' : determine feature range from training data.
=======
        'auto' : determine value range from training data.
>>>>>>> f8d7bd43
        int : maximum value for all features.
        array : maximum value per feature.

    dtype : number type, default=np.float
        Desired dtype of output.

<<<<<<< HEAD

    Attributes
    ----------
    `active_features_` : array
        Indices for active features, meaning values that
        actually occur in the training dataset. Only available
        if n_values is ``'auto'``.
    `feature_indices_` : array of shape (n_features,)
        Indices to feature ranges. Feature ``i`` in the
        original data is mapped to features
        ``feature_indices_[i]`` to ``feature_indices_[i+1]``
=======
    Attributes
    ----------
    `active_features_` : array
        Indices for active features, meaning values that actually occur in the
        training set. Only available when n_values is ``'auto'``.
    `feature_indices_` : array of shape (n_features,)
        Indices to feature ranges. Feature ``i`` in the original data is mapped
        to features ``feature_indices_[i]`` to ``feature_indices_[i+1]``
>>>>>>> f8d7bd43
        (and potentially masked by `active_features_` afterwards)
    `n_values_` : array of shape (n_features,)
        Maximum number of values per feature.

<<<<<<< HEAD

    Examples
    --------
    Given a dataset with three features and two
    data points, we find the maximum value per feature
    and transform the data to a binary one-hot encoding.
=======
    Examples
    --------
    Given a dataset with three features and two samples, we let the encoder
    find the maximum value per feature and transform the data to a binary
    one-hot encoding.
>>>>>>> f8d7bd43

    >>> from sklearn.preprocessing import OneHotEncoder
    >>> enc = OneHotEncoder()
    >>> enc.fit([[0, 0, 3], [1, 1, 0], [0, 2, 1], [1, 0, 2]])
    OneHotEncoder(dtype=<type 'float'>, n_values='auto')
    >>> enc.n_values_
    array([2, 3, 4])
    >>> enc.feature_indices_
    array([0, 2, 5, 9])
    >>> enc.transform([[0, 1, 1]]).toarray()
    array([[ 1.,  0.,  0.,  1.,  0.,  0.,  1.,  0.,  0.]])

    See also
    --------
    LabelEncoder : performs a one-hot encoding on arbitrary class labels.
    sklearn.feature_extraction.DictVectorizer : performs a one-hot encoding of
<<<<<<< HEAD
      dictionary items.
=======
      dictionary items (also handles string-valued features).
>>>>>>> f8d7bd43
    """
    def __init__(self, n_values="auto", dtype=np.float):
        self.n_values = n_values
        self.dtype = dtype

    def fit(self, X, y=None):
<<<<<<< HEAD
        self.fit_transform(X)
        return self

    def fit_transform(self, X, y=None):
=======
>>>>>>> f8d7bd43
        """Fit OneHotEncoder to X.

        Parameters
        ----------
        X : array-like, shape=(n_samples, n_feature)
            Input array of type int.
<<<<<<< HEAD
=======

        Returns
        -------
        self
        """
        self.fit_transform(X)
        return self

    def fit_transform(self, X, y=None):
        """Fit OneHotEncoder to X, then transform X.

        Equivalent to self.fit(X).transform(X), but more convenient and more
        efficient. See fit for the parameters, transform for the return value.
>>>>>>> f8d7bd43
        """
        X, = check_arrays(X, sparse_format='dense', dtype=np.int)
        n_samples, n_features = X.shape
        if self.n_values == 'auto':
            n_values = np.max(X, axis=0) + 1
        elif isinstance(self.n_values, numbers.Integral):
            n_values = np.empty(n_features, dtype=np.int)
            n_values.fill(self.n_values)
        else:
            try:
                n_values = np.asarray(self.n_values, dtype=int)
            except (ValueError, TypeError):
<<<<<<< HEAD
                raise ValueError("Wrong type for parameter `n_values`."
                        " Expected 'auto', int or array of ints, got %s"
=======
                raise TypeError("Wrong type for parameter `n_values`."
                        " Expected 'auto', int or array of ints, got %r"
>>>>>>> f8d7bd43
                        % type(X))
            if n_values.ndim < 1 or n_values.shape[0] != X.shape[1]:
                raise ValueError("Shape mismatch: if n_values is "
                        "an array, it has to be of shape (n_features,).")
        self.n_values_ = n_values
        n_values = np.hstack([[0], n_values])
        indices = np.cumsum(n_values)
        self.feature_indices_ = indices

        column_indices = (X + indices[:-1]).ravel()
        row_indices = np.repeat(np.arange(n_samples, dtype=np.int32),
                                n_features)
        data = np.ones(n_samples * n_features)
        out = sp.coo_matrix((data, (row_indices, column_indices)),
                shape=(n_samples, indices[-1]), dtype=self.dtype).tocsr()

        if self.n_values == 'auto':
            mask = np.array(out.sum(axis=0)).ravel() != 0
            active_features = np.where(mask)[0]
            out = out[:, active_features]
            self.active_features_ = active_features

        return out

    def transform(self, X):
        """Transform X using one-hot encoding.

        Parameters
        ----------
        X : array-like, shape=(n_samples, feature_indices_[-1])
            Input array of type int.

        Returns
        -------
        X_out : sparse matrix, dtype=int
            Transformed input.
        """
        X, = check_arrays(X, sparse_format='dense', dtype=np.int)
        n_samples, n_features = X.shape

        indices = self.feature_indices_
        if n_features != indices.shape[0] - 1:
            raise ValueError("X has different shape than during fitting."
                             " Expected %d, got %d."
                             % (indices.shape[0] - 1, n_features))

        n_values_check = np.max(X, axis=0) + 1
        if (n_values_check > self.n_values_).any():
            raise ValueError("Feature out of bounds. Try setting n_values.")

        column_indices = (X + indices[:-1]).ravel()
        row_indices = np.repeat(np.arange(n_samples, dtype=np.int32),
                                n_features)
        data = np.ones(n_samples * n_features)
        out = sp.coo_matrix((data, (row_indices, column_indices)),
                shape=(n_samples, indices[-1]), dtype=self.dtype).tocsr()
        if self.n_values == 'auto':
            out = out[:, self.active_features_]
        return out


class LabelEncoder(BaseEstimator, TransformerMixin):
    """Encode labels with value between 0 and n_classes-1.

    Attributes
    ----------
    `classes_`: array of shape [n_class]
        Holds the label for each class.

    Examples
    --------
    `LabelEncoder` can be used to normalize labels.

    >>> from sklearn import preprocessing
    >>> le = preprocessing.LabelEncoder()
    >>> le.fit([1, 2, 2, 6])
    LabelEncoder()
    >>> le.classes_
    array([1, 2, 6])
    >>> le.transform([1, 1, 2, 6]) #doctest: +ELLIPSIS
    array([0, 0, 1, 2]...)
    >>> le.inverse_transform([0, 0, 1, 2])
    array([1, 1, 2, 6])

    It can also be used to transform non-numerical labels (as long as they are
    hashable and comparable) to numerical labels.

    >>> le = preprocessing.LabelEncoder()
    >>> le.fit(["paris", "paris", "tokyo", "amsterdam"])
    LabelEncoder()
    >>> list(le.classes_)
    ['amsterdam', 'paris', 'tokyo']
    >>> le.transform(["tokyo", "tokyo", "paris"]) #doctest: +ELLIPSIS
    array([2, 2, 1]...)
    >>> list(le.inverse_transform([2, 2, 1]))
    ['tokyo', 'tokyo', 'paris']

    """

    def _check_fitted(self):
        if not hasattr(self, "classes_"):
            raise ValueError("LabelNormalizer was not fitted yet.")

    def fit(self, y):
        """Fit label encoder

        Parameters
        ----------
        y : array-like of shape [n_samples]
            Target values.

        Returns
        -------
        self : returns an instance of self.
        """
        self.classes_ = np.unique(y)
        return self

    def fit_transform(self, y):
        """Fit label encoder and return encoded labels

        Parameters
        ----------
        y : array-like of shape [n_samples]
            Target values.

        Returns
        -------
        y : array-like of shape [n_samples]
        """
        self.classes_, y = unique(y, return_inverse=True)
        return y

    def transform(self, y):
        """Transform labels to normalized encoding.

        Parameters
        ----------
        y : array-like of shape [n_samples]
            Target values.

        Returns
        -------
        y : array-like of shape [n_samples]
        """
        self._check_fitted()

        classes = np.unique(y)
        if len(np.intersect1d(classes, self.classes_)) < len(classes):
            diff = np.setdiff1d(classes, self.classes_)
            raise ValueError("y contains new labels: %s" % str(diff))

        return np.searchsorted(self.classes_, y)

    def inverse_transform(self, y):
        """Transform labels back to original encoding.

        Parameters
        ----------
        y : numpy array of shape [n_samples]
            Target values.

        Returns
        -------
        y : numpy array of shape [n_samples]
        """
        self._check_fitted()

        y = np.asarray(y)
        return self.classes_[y]


class LabelBinarizer(BaseEstimator, TransformerMixin):
    """Binarize labels in a one-vs-all fashion

    Several regression and binary classification algorithms are
    available in the scikit. A simple way to extend these algorithms
    to the multi-class classification case is to use the so-called
    one-vs-all scheme.

    At learning time, this simply consists in learning one regressor
    or binary classifier per class. In doing so, one needs to convert
    multi-class labels to binary labels (belong or does not belong
    to the class). LabelBinarizer makes this process easy with the
    transform method.

    At prediction time, one assigns the class for which the corresponding
    model gave the greatest confidence. LabelBinarizer makes this easy
    with the inverse_transform method.

    Parameters
    ----------

    neg_label: int (default: 0)
        Value with which negative labels must be encoded.

    pos_label: int (default: 1)
        Value with which positive labels must be encoded.

    Attributes
    ----------
    `classes_`: array of shape [n_class]
        Holds the label for each class.

    Examples
    --------
    >>> from sklearn import preprocessing
    >>> lb = preprocessing.LabelBinarizer()
    >>> lb.fit([1, 2, 6, 4, 2])
    LabelBinarizer(neg_label=0, pos_label=1)
    >>> lb.classes_
    array([1, 2, 4, 6])
    >>> lb.transform([1, 6])
    array([[1, 0, 0, 0],
           [0, 0, 0, 1]])

    >>> lb.fit_transform([(1, 2), (3,)])
    array([[1, 1, 0],
           [0, 0, 1]])
    >>> lb.classes_
    array([1, 2, 3])
    """

    def __init__(self, neg_label=0, pos_label=1):
        if neg_label >= pos_label:
            raise ValueError("neg_label must be strictly less than pos_label.")

        self.neg_label = neg_label
        self.pos_label = pos_label

    def _check_fitted(self):
        if not hasattr(self, "classes_"):
            raise ValueError("LabelBinarizer was not fitted yet.")

    def fit(self, y):
        """Fit label binarizer

        Parameters
        ----------
        y : numpy array of shape [n_samples] or sequence of sequences
            Target values. In the multilabel case the nested sequences can
            have variable lengths.

        Returns
        -------
        self : returns an instance of self.
        """
        self.multilabel = _is_multilabel(y)
        if self.multilabel:
            self.indicator_matrix_ = _is_label_indicator_matrix(y)
            if self.indicator_matrix_:
                self.classes_ = np.arange(y.shape[1])
            else:
                self.classes_ = np.array(sorted(set.union(*map(set, y))))
        else:
            self.classes_ = np.unique(y)
        return self

    def transform(self, y):
        """Transform multi-class labels to binary labels

        The output of transform is sometimes referred to by some authors as the
        1-of-K coding scheme.

        Parameters
        ----------
        y : numpy array of shape [n_samples] or sequence of sequences
            Target values. In the multilabel case the nested sequences can
            have variable lengths.

        Returns
        -------
        Y : numpy array of shape [n_samples, n_classes]
        """
        self._check_fitted()

        if self.multilabel or len(self.classes_) > 2:
            if _is_label_indicator_matrix(y):
                # nothing to do as y is already a label indicator matrix
                return y

            Y = np.zeros((len(y), len(self.classes_)), dtype=np.int)
        else:
            Y = np.zeros((len(y), 1), dtype=np.int)

        Y += self.neg_label

        y_is_multilabel = _is_multilabel(y)

        if y_is_multilabel and not self.multilabel:
            raise ValueError("The object was not " +
                    "fitted with multilabel input!")

        elif self.multilabel:
            if not _is_multilabel(y):
                raise ValueError("y should be a list of label lists/tuples,"
                                 "got %r" % (y,))

            # inverse map: label => column index
            imap = dict((v, k) for k, v in enumerate(self.classes_))

            for i, label_tuple in enumerate(y):
                for label in label_tuple:
                    Y[i, imap[label]] = self.pos_label

            return Y

        else:
            y = np.asarray(y)

            if len(self.classes_) == 2:
                Y[y == self.classes_[1], 0] = self.pos_label
                return Y

            elif len(self.classes_) >= 2:
                for i, k in enumerate(self.classes_):
                    Y[y == k, i] = self.pos_label
                return Y

            else:
                # Only one class, returns a matrix with all negative labels.
                return Y

    def inverse_transform(self, Y, threshold=None):
        """Transform binary labels back to multi-class labels

        Parameters
        ----------
        Y : numpy array of shape [n_samples, n_classes]
            Target values.

        threshold : float or None
            Threshold used in the binary and multi-label cases.

            Use 0 when:
                - Y contains the output of decision_function (classifier)
            Use 0.5 when:
                - Y contains the output of predict_proba

            If None, the threshold is assumed to be half way between
            neg_label and pos_label.

        Returns
        -------
        y : numpy array of shape [n_samples] or sequence of sequences
            Target values. In the multilabel case the nested sequences can
            have variable lengths.

        Notes
        -----
        In the case when the binary labels are fractional
        (probabilistic), inverse_transform chooses the class with the
        greatest value. Typically, this allows to use the output of a
        linear model's decision_function method directly as the input
        of inverse_transform.
        """
        self._check_fitted()

        if threshold is None:
            half = (self.pos_label - self.neg_label) / 2.0
            threshold = self.neg_label + half

        if self.multilabel:
            Y = np.array(Y > threshold, dtype=int)
            # Return the predictions in the same format as in fit
            if self.indicator_matrix_:
                # Label indicator matrix format
                return Y
            else:
                # Lists of tuples format
                return [tuple(self.classes_[np.flatnonzero(Y[i])])
                        for i in range(Y.shape[0])]

        if len(Y.shape) == 1 or Y.shape[1] == 1:
            y = np.array(Y.ravel() > threshold, dtype=int)

        else:
            y = Y.argmax(axis=1)

        return self.classes_[y]


class KernelCenterer(BaseEstimator, TransformerMixin):
    """Center a kernel matrix

    This is equivalent to centering phi(X) with
    sklearn.preprocessing.StandardScaler(with_std=False).
    """

    def fit(self, K, y=None):
        """Fit KernelCenterer

        Parameters
        ----------
        K : numpy array of shape [n_samples, n_samples]
            Kernel matrix.

        Returns
        -------
        self : returns an instance of self.
        """
        K = array2d(K)
        n_samples = K.shape[0]
        self.K_fit_rows_ = np.sum(K, axis=0) / n_samples
        self.K_fit_all_ = self.K_fit_rows_.sum() / n_samples
        return self

    def transform(self, K, y=None, copy=True):
        """Center kernel

        Parameters
        ----------
        K : numpy array of shape [n_samples1, n_samples2]
            Kernel matrix.

        Returns
        -------
        K_new : numpy array of shape [n_samples1, n_samples2]
        """
        K = array2d(K)
        if copy:
            K = K.copy()

        K_pred_cols = (np.sum(K, axis=1) /
                       self.K_fit_rows_.shape[0])[:, np.newaxis]

        K -= self.K_fit_rows_
        K -= K_pred_cols
        K += self.K_fit_all_

        return K<|MERGE_RESOLUTION|>--- conflicted
+++ resolved
@@ -608,10 +608,6 @@
 class OneHotEncoder(BaseEstimator, TransformerMixin):
     """Encode categorical integer features using a one-hot aka one-of-K scheme.
 
-<<<<<<< HEAD
-    The input is assumed to be integer and name categorical
-    features numbered from ``0`` to ``n_values - 1``.
-=======
     The input to this transformer should be a matrix of integers, denoting
     the values taken on by categorical (discrete) features. The output will be
     a sparse matrix were each column corresponds to one possible value of one
@@ -620,36 +616,18 @@
 
     This encoding is needed for feeding categorical data to scikit-learn
     estimators.
->>>>>>> f8d7bd43
 
     Parameters
     ----------
     n_values : 'auto', int or array of int
         Number of values per feature.
-<<<<<<< HEAD
-        'auto' : determine feature range from training data.
-=======
         'auto' : determine value range from training data.
->>>>>>> f8d7bd43
         int : maximum value for all features.
         array : maximum value per feature.
 
     dtype : number type, default=np.float
         Desired dtype of output.
 
-<<<<<<< HEAD
-
-    Attributes
-    ----------
-    `active_features_` : array
-        Indices for active features, meaning values that
-        actually occur in the training dataset. Only available
-        if n_values is ``'auto'``.
-    `feature_indices_` : array of shape (n_features,)
-        Indices to feature ranges. Feature ``i`` in the
-        original data is mapped to features
-        ``feature_indices_[i]`` to ``feature_indices_[i+1]``
-=======
     Attributes
     ----------
     `active_features_` : array
@@ -658,25 +636,15 @@
     `feature_indices_` : array of shape (n_features,)
         Indices to feature ranges. Feature ``i`` in the original data is mapped
         to features ``feature_indices_[i]`` to ``feature_indices_[i+1]``
->>>>>>> f8d7bd43
         (and potentially masked by `active_features_` afterwards)
     `n_values_` : array of shape (n_features,)
         Maximum number of values per feature.
 
-<<<<<<< HEAD
-
-    Examples
-    --------
-    Given a dataset with three features and two
-    data points, we find the maximum value per feature
-    and transform the data to a binary one-hot encoding.
-=======
     Examples
     --------
     Given a dataset with three features and two samples, we let the encoder
     find the maximum value per feature and transform the data to a binary
     one-hot encoding.
->>>>>>> f8d7bd43
 
     >>> from sklearn.preprocessing import OneHotEncoder
     >>> enc = OneHotEncoder()
@@ -693,32 +661,19 @@
     --------
     LabelEncoder : performs a one-hot encoding on arbitrary class labels.
     sklearn.feature_extraction.DictVectorizer : performs a one-hot encoding of
-<<<<<<< HEAD
-      dictionary items.
-=======
       dictionary items (also handles string-valued features).
->>>>>>> f8d7bd43
     """
     def __init__(self, n_values="auto", dtype=np.float):
         self.n_values = n_values
         self.dtype = dtype
 
     def fit(self, X, y=None):
-<<<<<<< HEAD
-        self.fit_transform(X)
-        return self
-
-    def fit_transform(self, X, y=None):
-=======
->>>>>>> f8d7bd43
         """Fit OneHotEncoder to X.
 
         Parameters
         ----------
         X : array-like, shape=(n_samples, n_feature)
             Input array of type int.
-<<<<<<< HEAD
-=======
 
         Returns
         -------
@@ -732,7 +687,6 @@
 
         Equivalent to self.fit(X).transform(X), but more convenient and more
         efficient. See fit for the parameters, transform for the return value.
->>>>>>> f8d7bd43
         """
         X, = check_arrays(X, sparse_format='dense', dtype=np.int)
         n_samples, n_features = X.shape
@@ -745,13 +699,8 @@
             try:
                 n_values = np.asarray(self.n_values, dtype=int)
             except (ValueError, TypeError):
-<<<<<<< HEAD
-                raise ValueError("Wrong type for parameter `n_values`."
-                        " Expected 'auto', int or array of ints, got %s"
-=======
                 raise TypeError("Wrong type for parameter `n_values`."
                         " Expected 'auto', int or array of ints, got %r"
->>>>>>> f8d7bd43
                         % type(X))
             if n_values.ndim < 1 or n_values.shape[0] != X.shape[1]:
                 raise ValueError("Shape mismatch: if n_values is "
