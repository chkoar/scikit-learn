--- conflicted
+++ resolved
@@ -1075,13 +1075,8 @@
         and add more estimators to the ensemble, otherwise, just fit a whole
         new forest. See :term:`the Glossary <warm_start>`.
 
-<<<<<<< HEAD
-    class_weight : dict, list of dicts, "balanced", "balanced_subsample", \
-            "balanced_bootstrap" or None, optional (default=None)
-=======
-    class_weight : {"balanced", "balanced_subsample"}, dict or list of dicts, \
-            default=None
->>>>>>> 93776b9f
+    class_weight : {"balanced", "balanced_subsample", "balanced_bootstrap"}, \
+            dict or list of dicts, default=None
         Weights associated with classes in the form ``{class_label: weight}``.
         If not given, all classes are supposed to have weight one. For
         multi-output problems, a list of dicts can be provided in the same
@@ -1111,14 +1106,10 @@
         Note that these weights will be multiplied with sample_weight (passed
         through the fit method) if sample_weight is specified.
 
-<<<<<<< HEAD
         .. versionchanged:: 0.23
            The option `"balanced_bootstrap"` was added in 0.23
 
-    ccp_alpha : non-negative float, optional (default=0.0)
-=======
     ccp_alpha : non-negative float, default=0.0
->>>>>>> 93776b9f
         Complexity parameter used for Minimal Cost-Complexity Pruning. The
         subtree with the largest cost complexity that is smaller than
         ``ccp_alpha`` will be chosen. By default, no pruning is performed. See
@@ -1705,13 +1696,8 @@
         and add more estimators to the ensemble, otherwise, just fit a whole
         new forest. See :term:`the Glossary <warm_start>`.
 
-<<<<<<< HEAD
-    class_weight : dict, list of dicts, "balanced", "balanced_subsample" or \
-            None, default=None
-=======
-    class_weight : {"balanced", "balanced_subsample"}, dict or list of dicts, \
-            default=None
->>>>>>> 93776b9f
+    class_weight : {"balanced", "balanced_subsample", "balanced_subsample"}, \
+            dict or list of dicts, default=None
         Weights associated with classes in the form ``{class_label: weight}``.
         If not given, all classes are supposed to have weight one. For
         multi-output problems, a list of dicts can be provided in the same
@@ -1735,6 +1721,9 @@
 
         Note that these weights will be multiplied with sample_weight (passed
         through the fit method) if sample_weight is specified.
+
+        .. versionchanged:: 0.23
+           The option `"balanced_bootstrap"` was added in 0.23
 
     ccp_alpha : non-negative float, default=0.0
         Complexity parameter used for Minimal Cost-Complexity Pruning. The
